--- conflicted
+++ resolved
@@ -26,17 +26,12 @@
 
 use alloy_primitives::{uint, Address, U256};
 use alloy_sol_types::sol;
-<<<<<<< HEAD
-use stylus_proc::{public, sol_storage, SolidityError};
-use stylus_sdk::{abi::Bytes, evm, msg, prelude::TopLevelStorage};
-=======
 use stylus_sdk::{
     abi::Bytes,
     evm, msg,
     prelude::TopLevelStorage,
     stylus_proc::{public, sol_storage, SolidityError},
 };
->>>>>>> dce09d35
 
 use crate::{
     token::{
