//! Capped Contract.
//!
//! Extension of ERC-20 standard that adds a cap to the supply of tokens.
//!
//! Note that they will not be capped by simply including this module,
//! but only once the checks are put in place.

use alloy_primitives::U256;
use alloy_sol_types::sol;
<<<<<<< HEAD
use stylus_proc::{public, sol_storage, SolidityError};
=======
use stylus_sdk::stylus_proc::{public, sol_storage, SolidityError};
>>>>>>> dce09d35

sol! {
    /// Indicates an error related to the operation that failed
    /// because `total_supply` exceeded the `_cap`.
    #[derive(Debug)]
    #[allow(missing_docs)]
    error ERC20ExceededCap(uint256 increased_supply, uint256 cap);

    /// Indicates an error related to the operation that failed
    /// because the supplied `cap` is not a valid cap value.
    #[derive(Debug)]
    #[allow(missing_docs)]
    error ERC20InvalidCap(uint256 cap);
}

/// A Capped error.
#[derive(SolidityError, Debug)]
pub enum Error {
    /// Indicates an error related to the operation that failed
    /// because `total_supply` exceeded the `_cap`.
    ExceededCap(ERC20ExceededCap),
    /// Indicates an error related to the operation that failed
    /// because the supplied `cap` is not a valid cap value.
    InvalidCap(ERC20InvalidCap),
}

sol_storage! {
    /// State of a Capped Contract.
    #[allow(clippy::pub_underscore_fields)]
    pub struct Capped {
        /// A cap to the supply of tokens.
        uint256 _cap;
    }
}

#[public]
impl Capped {
    /// Returns the cap on the token's total supply.
    pub fn cap(&self) -> U256 {
        self._cap.get()
    }
}

#[cfg(all(test, feature = "std"))]
mod tests {
    use alloy_primitives::uint;

    use super::Capped;

    #[motsu::test]
    fn cap_works(contract: Capped) {
        let value = uint!(2024_U256);
        contract._cap.set(value);
        assert_eq!(contract.cap(), value);

        let value = uint!(1_U256);
        contract._cap.set(value);
        assert_eq!(contract.cap(), value);
    }
}<|MERGE_RESOLUTION|>--- conflicted
+++ resolved
@@ -7,11 +7,7 @@
 
 use alloy_primitives::U256;
 use alloy_sol_types::sol;
-<<<<<<< HEAD
-use stylus_proc::{public, sol_storage, SolidityError};
-=======
 use stylus_sdk::stylus_proc::{public, sol_storage, SolidityError};
->>>>>>> dce09d35
 
 sol! {
     /// Indicates an error related to the operation that failed
