[package]
name = "merkle-proofs-example"
edition.workspace = true
license.workspace = true
repository.workspace = true
publish = false
version.workspace = true

[dependencies]
openzeppelin-crypto.workspace = true
alloy-primitives.workspace = true
alloy-sol-types.workspace = true
stylus-sdk.workspace = true
<<<<<<< HEAD
stylus-proc.workspace = true
=======
mini-alloc.workspace = true
>>>>>>> b0aff831

[features]
# Enables using the standard library. This is not included in the default
# features, because this crate is meant to be used in a `no_std` environment.
# Currently, the std feature is only used for testing purposes.
std = []

[lib]
crate-type = ["lib", "cdylib"]<|MERGE_RESOLUTION|>--- conflicted
+++ resolved
@@ -11,11 +11,6 @@
 alloy-primitives.workspace = true
 alloy-sol-types.workspace = true
 stylus-sdk.workspace = true
-<<<<<<< HEAD
-stylus-proc.workspace = true
-=======
-mini-alloc.workspace = true
->>>>>>> b0aff831
 
 [features]
 # Enables using the standard library. This is not included in the default
