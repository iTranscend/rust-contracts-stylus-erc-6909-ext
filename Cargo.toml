--- conflicted
+++ resolved
@@ -63,10 +63,6 @@
 [workspace.dependencies]
 # stylus-related
 stylus-sdk = { version = "=0.6.0", default-features = false }
-<<<<<<< HEAD
-stylus-proc = { version = "=0.6.0", default-features = false }
-=======
->>>>>>> dce09d35
 mini-alloc = "0.4.2"
 
 alloy = { version = "0.1.4", features = [
