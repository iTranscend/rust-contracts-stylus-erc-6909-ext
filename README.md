--- conflicted
+++ resolved
@@ -26,11 +26,7 @@
 
 ```toml
 [dependencies]
-<<<<<<< HEAD
 openzeppelin-stylus = "0.1.0"
-=======
-openzeppelin-stylus = "0.1.0-rc"
->>>>>>> 46eabf0e
 ```
 
 Optionally, you can specify a git dependency if you want to have the latest
@@ -70,12 +66,7 @@
 [roadmap].
 
 [basic]: ./examples/basic
-<<<<<<< HEAD
 [roadmap]: https://github.com/OpenZeppelin/rust-contracts-stylus/milestone/2
-=======
-
-[roadmap]: https://github.com/OpenZeppelin/rust-contracts-stylus/milestone/1
->>>>>>> 46eabf0e
 
 ## Contribute
 
